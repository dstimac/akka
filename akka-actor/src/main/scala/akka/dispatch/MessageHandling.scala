--- conflicted
+++ resolved
@@ -99,15 +99,11 @@
    */
   def stopAllAttachedActors {
     val i = uuids.iterator
-    while(i.hasNext()) {
+    while (i.hasNext()) {
       val uuid = i.next()
       Actor.registry.actorFor(uuid) match {
         case Some(actor) => actor.stop
-<<<<<<< HEAD
-        case None => {}
-=======
-        case None =>
->>>>>>> 7582b1ec
+        case None        => {}
       }
     }
   }
