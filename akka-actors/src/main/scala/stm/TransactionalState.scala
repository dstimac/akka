/**
 * Copyright (C) 2009 Scalable Solutions.
 */

package se.scalablesolutions.akka.state

//import org.multiverse.datastructures.refs.manual.Ref
import stm.{TransactionManagement, Ref}
import org.multiverse.templates.AtomicTemplate
import org.multiverse.api.Transaction;
import akka.collection._

import org.codehaus.aspectwerkz.proxy.Uuid

import scala.collection.mutable.{ArrayBuffer, HashMap}

/**
 * Example Scala usage:
 * <pre>
 * val myMap = TransactionalState.newMap
 * val myVector = TransactionalState.newVector
 * val myRef = TransactionalState.newRef
 * </pre>
 * Or:
 * <pre>
 * val myMap = TransactionalMap()
 * val myVector = TransactionalVector()
 * val myRef = TransactionalRef()
 * </pre>
 * 
 * <p/>
 * Example Java usage:
 * <pre>
 * TransactionalMap myMap = TransactionalState.newMap();
 * </pre>
 * 
 * @author <a href="http://jonasboner.com">Jonas Bon&#233;r</a>
 */
object TransactionalState {
  def newMap[K, V] = TransactionalMap[K, V]()
  def newVector[T] = TransactionalVector[T]()
  def newRef[T] = TransactionalRef[T]()
}

/**
 * @author <a href="http://jonasboner.com">Jonas Bon&#233;r</a>
 */
@serializable
trait Transactional {
  // FIXME: won't work across the cluster
  val uuid = Uuid.newUuid.toString
}

/**
 * @author <a href="http://jonasboner.com">Jonas Bon&#233;r</a>
 */
object TransactionalRef {
  /**
   * An implicit conversion that converts an option to an iterable value
   */
	implicit def ref2Iterable[T](ref: TransactionalRef[T]): Iterable[T] = ref.toList

  def apply[T]() = new TransactionalRef[T]
}

/**
 * Implements a transactional managed reference.
 *
 * @author <a href="http://jonasboner.com">Jonas Bon&#233;r</a>
 */
class TransactionalRef[+T] extends Transactional {
  private[this] val ref = new Ref[T]

<<<<<<< HEAD
  def swap(elem: T) = ref.set(elem)
=======
  override def clear: Unit = {
    verifyTransaction
    state = new HashTrie[K, V]
  }
>>>>>>> 42ba4265

  def get: Option[T] = {
    if (ref.isNull) None
    else Some(ref.get)
  }

<<<<<<< HEAD
  def getOrWait: T = ref.getOrAwait
=======
  // ---- For scala.collection.mutable.Map ----
  override def remove(key: K): Unit = {
    verifyTransaction
    state = state - key
  }
>>>>>>> 42ba4265

  def getOrElse(default: => T): T = {
    if (ref.isNull) default
    else ref.get
  }

  def isDefined: Boolean = !ref.isNull

  def isEmpty: Boolean = ref.isNull

<<<<<<< HEAD
  def map[B](f: T => B): Option[B] = if (isEmpty) None else Some(f(ref.get))

  def flatMap[B](f: T => Option[B]): Option[B] = if (isEmpty) None else f(ref.get)
=======
  override def -=(key: K): Unit = {
    verifyTransaction
    remove(key)
  }

  override def update(key: K, value: V): Unit = {
    verifyTransaction
    put(key, value)
  }
}
>>>>>>> 42ba4265

  def filter(p: T => Boolean): Option[T] = if (isEmpty || p(ref.get)) this else None

  def foreach(f: T => Unit) { if (!isEmpty) f(ref.get) }

  def elements: Iterator[T] = if (isEmpty) Iterator.empty else Iterator.fromValues(ref.get)

  def toList: List[T] = if (isEmpty) List() else List(ref.get)

  def toRight[X](left: => X) = if (isEmpty) Left(left) else Right(ref.get)

  def toLeft[X](right: => X) = if (isEmpty) Right(right) else Left(ref.get)

  def orElse[B >: T](alternative: => TransactionalRef[B]): TransactionalRef[B] = if (isEmpty) alternative else this
}

object TransactionalMap {
  def apply[K, V]() = new TransactionalMap[K, V]
}

/**
 * Implements an in-memory transactional Map based on Clojure's PersistentMap.
 *
 * Not thread-safe, but should only be using from within an Actor, e.g. one single thread at a time.
 *
 * @author <a href="http://jonasboner.com">Jonas Bon&#233;r</a>
 */
class TransactionalMap[K, V] extends Transactional with scala.collection.mutable.Map[K, V] {
  protected[this] val ref = TransactionalRef[HashTrie[K, V]]
  ref.swap(new HashTrie[K, V])
 
  def -=(key: K) = remove(key)

  def +=(key: K, value: V) = put(key, value)

  def remove(key: K) = ref.swap(ref.get.get - key)

  def get(key: K): Option[V] = ref.get.get.get(key)
 
  override def put(key: K, value: V): Option[V] = {
    val map = ref.get.get
    val oldValue = map.get(key)
    ref.swap(map.update(key, value))
    oldValue
  }

  def update(key: K, value: V) = {
    val map = ref.get.get
    val oldValue = map.get(key)
    ref.swap(map.update(key, value))
  }

  def elements: Iterator[(K, V)] = ref.get.get.elements

  override def contains(key: K): Boolean = ref.get.get.contains(key)

  override def clear = ref.swap(new HashTrie[K, V])

  def size: Int = ref.get.get.size
 
  override def hashCode: Int = System.identityHashCode(this);

  override def equals(other: Any): Boolean =
    other.isInstanceOf[TransactionalMap[_, _]] && 
    other.hashCode == hashCode
}

object TransactionalVector {
  def apply[T]() = new TransactionalVector
}

/**
 * Implements an in-memory transactional Vector based on Clojure's PersistentVector.
 *
 * Not thread-safe, but should only be using from within an Actor, e.g. one single thread at a time.
 *
 * @author <a href="http://jonasboner.com">Jonas Bon&#233;r</a>
 */
class TransactionalVector[T] extends Transactional with RandomAccessSeq[T] {
  private[this] val ref = TransactionalRef[Vector[T]]
  ref.swap(EmptyVector)
 
  def clear = ref.swap(EmptyVector)
  
  def +(elem: T) = add(elem)

  def add(elem: T) = ref.swap(ref.get.get + elem)

  def get(index: Int): T = ref.get.get.apply(index)

  /**
   * Removes the <i>tail</i> element of this vector.
   */
  def pop = ref.swap(ref.get.get.pop)

  def update(index: Int, elem: T) = ref.swap(ref.get.get.update(index, elem))

  def length: Int = ref.get.get.length

  def apply(index: Int): T = ref.get.get.apply(index)

  override def hashCode: Int = System.identityHashCode(this);

  override def equals(other: Any): Boolean = 
    other.isInstanceOf[TransactionalVector[_]] && 
    other.hashCode == hashCode
}
<|MERGE_RESOLUTION|>--- conflicted
+++ resolved
@@ -4,15 +4,12 @@
 
 package se.scalablesolutions.akka.state
 
-//import org.multiverse.datastructures.refs.manual.Ref
 import stm.{TransactionManagement, Ref}
 import org.multiverse.templates.AtomicTemplate
 import org.multiverse.api.Transaction;
 import akka.collection._
 
 import org.codehaus.aspectwerkz.proxy.Uuid
-
-import scala.collection.mutable.{ArrayBuffer, HashMap}
 
 /**
  * Example Scala usage:
@@ -68,32 +65,17 @@
  *
  * @author <a href="http://jonasboner.com">Jonas Bon&#233;r</a>
  */
-class TransactionalRef[+T] extends Transactional {
+class TransactionalRef[T] extends Transactional {
   private[this] val ref = new Ref[T]
 
-<<<<<<< HEAD
   def swap(elem: T) = ref.set(elem)
-=======
-  override def clear: Unit = {
-    verifyTransaction
-    state = new HashTrie[K, V]
-  }
->>>>>>> 42ba4265
 
   def get: Option[T] = {
     if (ref.isNull) None
     else Some(ref.get)
   }
 
-<<<<<<< HEAD
   def getOrWait: T = ref.getOrAwait
-=======
-  // ---- For scala.collection.mutable.Map ----
-  override def remove(key: K): Unit = {
-    verifyTransaction
-    state = state - key
-  }
->>>>>>> 42ba4265
 
   def getOrElse(default: => T): T = {
     if (ref.isNull) default
@@ -104,24 +86,11 @@
 
   def isEmpty: Boolean = ref.isNull
 
-<<<<<<< HEAD
   def map[B](f: T => B): Option[B] = if (isEmpty) None else Some(f(ref.get))
 
   def flatMap[B](f: T => Option[B]): Option[B] = if (isEmpty) None else f(ref.get)
-=======
-  override def -=(key: K): Unit = {
-    verifyTransaction
-    remove(key)
-  }
 
-  override def update(key: K, value: V): Unit = {
-    verifyTransaction
-    put(key, value)
-  }
-}
->>>>>>> 42ba4265
-
-  def filter(p: T => Boolean): Option[T] = if (isEmpty || p(ref.get)) this else None
+  def filter(p: T => Boolean): Option[T] = if (isEmpty || p(ref.get)) Some(ref.get) else None
 
   def foreach(f: T => Unit) { if (!isEmpty) f(ref.get) }
 
@@ -132,8 +101,6 @@
   def toRight[X](left: => X) = if (isEmpty) Left(left) else Right(ref.get)
 
   def toLeft[X](right: => X) = if (isEmpty) Right(right) else Left(ref.get)
-
-  def orElse[B >: T](alternative: => TransactionalRef[B]): TransactionalRef[B] = if (isEmpty) alternative else this
 }
 
 object TransactionalMap {
@@ -188,7 +155,7 @@
 }
 
 object TransactionalVector {
-  def apply[T]() = new TransactionalVector
+  def apply[T]() = new TransactionalVector[T]
 }
 
 /**
