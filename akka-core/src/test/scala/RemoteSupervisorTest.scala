--- conflicted
+++ resolved
@@ -79,11 +79,8 @@
 class RemoteSupervisorTest extends JUnitSuite {
   import Actor.Sender.Self
 
-<<<<<<< HEAD
-  se.scalablesolutions.akka.Config.config
-=======
   akka.config.Config.config
->>>>>>> 2b4053c1
+
   new Thread(new Runnable() {
     def run = {
       RemoteNode.start
