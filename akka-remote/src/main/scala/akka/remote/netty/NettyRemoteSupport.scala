--- conflicted
+++ resolved
@@ -27,12 +27,8 @@
 import java.util.concurrent._
 import java.util.concurrent.atomic._
 import akka.AkkaException
-<<<<<<< HEAD
 import akka.AkkaApplication
 import akka.serialization.RemoteActorSerialization
-=======
-import java.util.Comparator
->>>>>>> 963ea0d9
 
 class RemoteClientMessageBufferException(message: String, cause: Throwable = null) extends AkkaException(message, cause) {
   def this(msg: String) = this(msg, null);
@@ -147,28 +143,13 @@
   val module: NettyRemoteClientModule,
   val remoteAddress: InetSocketAddress) {
 
-<<<<<<< HEAD
-  import app.config
-  implicit def _app = app
-  val serialization = new RemoteActorSerialization(app)
-
-  val useTransactionLog = config.getBool("akka.remote.client.buffering.retry-message-send-on-failure", false)
-  val transactionLogCapacity = config.getInt("akka.remote.client.buffering.capacity", -1)
-
-=======
->>>>>>> 963ea0d9
   val name = this.getClass.getSimpleName + "@" +
     remoteAddress.getAddress.getHostAddress + "::" +
     remoteAddress.getPort
 
+  val serialization = new RemoteActorSerialization(app)
+
   protected val futures = new ConcurrentHashMap[Uuid, Promise[_]]
-<<<<<<< HEAD
-  protected val pendingRequests = {
-    if (transactionLogCapacity < 0) new ConcurrentLinkedQueue[(Boolean, Uuid, RemoteMessageProtocol)]
-    new LinkedBlockingQueue[(Boolean, Uuid, RemoteMessageProtocol)](transactionLogCapacity)
-  }
-=======
->>>>>>> 963ea0d9
 
   private[remote] val runSwitch = new Switch()
 
@@ -183,22 +164,6 @@
   def shutdown(): Boolean
 
   /**
-<<<<<<< HEAD
-   * Returns an array with the current pending messages not yet delivered.
-   */
-  def pendingMessages: Array[Any] = {
-    var messages = Vector[Any]()
-    val iter = pendingRequests.iterator
-    while (iter.hasNext) {
-      val (_, _, message) = iter.next
-      messages = messages :+ MessageSerializer.deserialize(app, message.getMessage)
-    }
-    messages.toArray
-  }
-
-  /**
-=======
->>>>>>> 963ea0d9
    * Converts the message to the wireprotocol and sends the message across the wire
    */
   def send[T](
@@ -240,7 +205,7 @@
       } else {
         val futureResult =
           if (senderFuture.isDefined) senderFuture.get
-          else new DefaultPromise[T](request.getActorInfo.getTimeout)
+          else new DefaultPromise[T](request.getActorInfo.getTimeout)(app.dispatcher)
 
         val futureUuid = uuidFrom(request.getUuid.getHigh, request.getUuid.getLow)
         futures.put(futureUuid, futureResult) // Add future prematurely, remove it if write fails
@@ -612,7 +577,7 @@
     EventHandler.debug(this,
       "Creating RemoteActorRef with address [%s] connected to [%s]"
         .format(actorAddress, remoteInetSocketAddress))
-    RemoteActorRef(app, app.remote, remoteInetSocketAddress, actorAddress, loader)
+    RemoteActorRef(app.remote, remoteInetSocketAddress, actorAddress, loader)
   }
 }
 
